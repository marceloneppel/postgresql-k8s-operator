--- conflicted
+++ resolved
@@ -109,13 +109,8 @@
 commands =
     pytest -v --tb native --ignore={[vars]tst_path}unit --log-cli-level=INFO -s {posargs} --durations=0 -m db_admin_relation_tests
 
-<<<<<<< HEAD
 [testenv:ha-integration]
 description = Run high availability integration tests
-=======
-[testenv:password-rotation-integration]
-description = Run password rotation integration tests
->>>>>>> 6cfaacd0
 deps =
     juju
     pytest
@@ -123,17 +118,10 @@
     psycopg2-binary
     -r{toxinidir}/requirements.txt
 commands =
-<<<<<<< HEAD
     pytest -v --tb native --ignore={[vars]tst_path}unit --log-cli-level=INFO -s {posargs} --durations=0 -m ha_tests
 
 [testenv:password-rotation-integration]
 description = Run password rotation integration tests
-=======
-    pytest -v --tb native --ignore={[vars]tst_path}unit --log-cli-level=INFO -s {posargs} --durations=0 -m password_rotation_tests
-
-[testenv:tls-integration]
-description = Run TLS integration tests
->>>>>>> 6cfaacd0
 deps =
     juju
     pytest
@@ -141,11 +129,18 @@
     psycopg2-binary
     -r{toxinidir}/requirements.txt
 commands =
-<<<<<<< HEAD
     pytest -v --tb native --ignore={[vars]tst_path}unit --log-cli-level=INFO -s {posargs} --durations=0 -m password_rotation_tests
-=======
+
+[testenv:tls-integration]
+description = Run TLS integration tests
+deps =
+    juju
+    pytest
+    pytest-operator
+    psycopg2-binary
+    -r{toxinidir}/requirements.txt
+commands =
     pytest -v --tb native --ignore={[vars]tst_path}unit --log-cli-level=INFO -s {posargs} --durations=0 -m tls_tests
->>>>>>> 6cfaacd0
 
 [testenv:integration]
 description = Run all integration tests
