# Copyright 2023 Canonical Ltd.
# See LICENSE file for licensing details.

options:
  connection_ssl:
    default: false
    type: boolean
  durability_synchronous_commit:
    default: false
    type: boolean
  instance_default_text_search_config:
    default: false
    type: boolean
  instance_password_encryption:
    default: false
    type: boolean
  logging_log_connections:
    default: false
    type: boolean
  logging_log_disconnections:
    default: false
    type: boolean
  logging_log_lock_waits:
    default: false
    type: boolean
  logging_log_min_duration_statement:
    default: false
    type: boolean
  memory_maintenance_work_mem:
    default: false
    type: boolean
  memory_max_prepared_transactions:
    default: false
    type: boolean
  memory_shared_buffers:
    default: false
    type: boolean
  memory_temp_buffers:
    default: false
    type: boolean
  memory_work_mem:
    default: false
    type: boolean
  optimizer_constraint_exclusion:
    default: false
    type: boolean
  optimizer_default_statistics_target:
    default: false
    type: boolean
  optimizer_from_collapse_limit:
    default: false
    type: boolean
  optimizer_join_collapse_limit:
    default: false
    type: boolean
  plugin_citext_enable:
    default: false
    type: boolean
    description: Enable citext extension
  plugin_debversion_enable:
    default: false
    type: boolean
    description: Enable debversion extension
  plugin_hstore_enable:
    default: false
    type: boolean
    description: Enable hstore extension
  plugin_pg_trgm_enable:
    default: false
    type: boolean
    description: Enable pg_trgm extension
  plugin_plpython3u_enable:
    default: false
    type: boolean
    description: Enable PL/Python extension
  plugin_unaccent_enable:
    default: false
    type: boolean
    description: Enable unaccent extension
<<<<<<< HEAD
  request_date_style:
    default: false
    type: boolean
  request_standard_conforming_strings:
    default: false
    type: boolean
  request_time_zone:
    default: false
    type: boolean
  response_bytea_output:
    default: false
    type: boolean
  response_lc_monetary:
    default: false
    type: boolean
  response_lc_numeric:
    default: false
    type: boolean
  response_lc_time:
    default: false
    type: boolean
  vacuum_autovacuum_analyze_scale_factor:
    default: false
    type: boolean
  vacuum_autovacuum_analyze_threshold:
    default: false
    type: boolean
  vacuum_autovacuum_freeze_max_age:
    default: false
    type: boolean
  vacuum_autovacuum_vacuum_cost_delay:
    default: false
    type: boolean
  vacuum_autovacuum_vacuum_scale_factor:
    default: false
    type: boolean
  vacuum_vacuum_freeze_table_age:
    default: false
    type: boolean
=======
  profile:
   description: |
      Profile representing the scope of deployment, and used to tune resource allocation.
      Allowed values are: “production” and “testing”.
      Production will tune postgresql for maximum performance while testing will tune for
      minimal running performance.
   type: string
   default: production
>>>>>>> 161e62b8
<|MERGE_RESOLUTION|>--- conflicted
+++ resolved
@@ -77,7 +77,14 @@
     default: false
     type: boolean
     description: Enable unaccent extension
-<<<<<<< HEAD
+  profile:
+   description: |
+      Profile representing the scope of deployment, and used to tune resource allocation.
+      Allowed values are: “production” and “testing”.
+      Production will tune postgresql for maximum performance while testing will tune for
+      minimal running performance.
+   type: string
+   default: production
   request_date_style:
     default: false
     type: boolean
@@ -116,14 +123,4 @@
     type: boolean
   vacuum_vacuum_freeze_table_age:
     default: false
-    type: boolean
-=======
-  profile:
-   description: |
-      Profile representing the scope of deployment, and used to tune resource allocation.
-      Allowed values are: “production” and “testing”.
-      Production will tune postgresql for maximum performance while testing will tune for
-      minimal running performance.
-   type: string
-   default: production
->>>>>>> 161e62b8
+    type: boolean