--- conflicted
+++ resolved
@@ -7,7 +7,7 @@
 import logging
 import os
 import pwd
-from typing import Dict, List, Optional
+from typing import List, Optional
 
 import requests
 import yaml
@@ -308,7 +308,6 @@
 
     def render_patroni_yml_file(
         self,
-        configurations: Dict,
         connectivity: bool = False,
         is_creating_backup: bool = False,
         enable_tls: bool = False,
@@ -321,7 +320,6 @@
         """Render the Patroni configuration file.
 
         Args:
-            configurations: dictionary with PostgreSQL configurations.
             connectivity: whether to allow external connections to the database.
             enable_tls: whether to enable TLS.
             is_creating_backup: whether this unit is creating a backup.
@@ -356,11 +354,7 @@
             restore_stanza=restore_stanza,
             minority_count=self._members_count // 2,
             version=self.rock_postgresql_version.split(".")[0],
-<<<<<<< HEAD
-            configurations=configurations,
-=======
             pg_parameters=parameters,
->>>>>>> 161e62b8
         )
         self._render_file(f"{self._storage_path}/patroni.yml", rendered, 0o644)
 
